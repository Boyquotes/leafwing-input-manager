--- conflicted
+++ resolved
@@ -218,9 +218,6 @@
     app.send_input(input);
     app.update();
     let action_state = app.world.resource::<ActionState<AxislikeTestAction>>();
-<<<<<<< HEAD
-    assert!(!action_state.pressed(&AxislikeTestAction::Y));
-=======
     assert!(!action_state.pressed(AxislikeTestAction::Y));
 
     // Scaled value
@@ -237,7 +234,6 @@
     let action_state = app.world.resource::<ActionState<AxislikeTestAction>>();
     assert!(action_state.pressed(AxislikeTestAction::X));
     assert!(action_state.value(AxislikeTestAction::X) == 0.11111112);
->>>>>>> 4057a602
 }
 
 #[test]
@@ -356,55 +352,14 @@
     app.update();
 
     let action_state = app.world.resource::<ActionState<AxislikeTestAction>>();
-<<<<<<< HEAD
-    assert!(action_state.pressed(&AxislikeTestAction::XY));
-    assert_eq!(action_state.value(&AxislikeTestAction::XY), 0.111803405);
-    assert_eq!(
-        action_state.axis_pair(&AxislikeTestAction::XY).unwrap(),
-        DualAxisData::new(0.1, 0.05)
-=======
     assert!(action_state.pressed(AxislikeTestAction::XY));
     assert_eq!(action_state.value(AxislikeTestAction::XY), 1.0061539);
     assert_eq!(
         action_state.axis_pair(AxislikeTestAction::XY).unwrap(),
         DualAxisData::new(1.0, 0.11111112)
->>>>>>> 4057a602
-    );
-
-<<<<<<< HEAD
-#[test]
-fn game_pad_dual_axis_rect() {
-    let mut app = test_app();
-    app.insert_resource(InputMap::new([(
-        DualAxis::left_stick().with_deadzone(DeadZoneShape::Rect {
-            width: 0.1,
-            height: 0.1,
-        }),
-        AxislikeTestAction::XY,
-    )]));
-
-    // Test that an input inside the rect deadzone is filtered out, assuming values of 0.1
-    app.send_input(DualAxis::from_value(
-        GamepadAxisType::LeftStickX,
-        GamepadAxisType::LeftStickY,
-        0.05,
-        0.05,
-    ));
-
-    app.update();
-
-    let action_state = app.world.resource::<ActionState<AxislikeTestAction>>();
-    assert!(action_state.released(&AxislikeTestAction::XY));
-    assert_eq!(action_state.value(&AxislikeTestAction::XY), 0.0);
-    assert_eq!(
-        action_state.axis_pair(&AxislikeTestAction::XY).unwrap(),
-        DualAxisData::new(0.0, 0.0)
-    );
-
-    // Test that an input outside the rect deadzone is not filtered out, assuming values of 0.1
-=======
+    );
+
     // Test that each axis of the cross deadzone is filtered independently.
->>>>>>> 4057a602
     app.send_input(DualAxis::from_value(
         GamepadAxisType::LeftStickX,
         GamepadAxisType::LeftStickY,
@@ -415,19 +370,11 @@
     app.update();
 
     let action_state = app.world.resource::<ActionState<AxislikeTestAction>>();
-<<<<<<< HEAD
-    assert!(action_state.pressed(&AxislikeTestAction::XY));
-    assert_eq!(action_state.value(&AxislikeTestAction::XY), 0.14142136);
-    assert_eq!(
-        action_state.axis_pair(&AxislikeTestAction::XY).unwrap(),
-        DualAxisData::new(0.1, 0.1)
-=======
     assert!(action_state.pressed(AxislikeTestAction::XY));
     assert_eq!(action_state.value(AxislikeTestAction::XY), 0.7777778);
     assert_eq!(
         action_state.axis_pair(AxislikeTestAction::XY).unwrap(),
         DualAxisData::new(0.7777778, 0.0)
->>>>>>> 4057a602
     );
 }
 
@@ -471,19 +418,11 @@
     app.update();
 
     let action_state = app.world.resource::<ActionState<AxislikeTestAction>>();
-<<<<<<< HEAD
-    assert!(action_state.pressed(&AxislikeTestAction::XY));
-    assert_eq!(action_state.value(&AxislikeTestAction::XY), 0.1);
-    assert_eq!(
-        action_state.axis_pair(&AxislikeTestAction::XY).unwrap(),
-        DualAxisData::new(0.1, 0.0)
-=======
     assert!(action_state.pressed(AxislikeTestAction::XY));
     assert_eq!(action_state.value(AxislikeTestAction::XY), 0.11111112);
     assert_eq!(
         action_state.axis_pair(AxislikeTestAction::XY).unwrap(),
         DualAxisData::new(0.11111112, 0.0)
->>>>>>> 4057a602
     );
 }
 
@@ -492,16 +431,13 @@
     let mut app = test_app();
     app.insert_resource(InputMap::new([(
         DualAxis::left_stick().with_deadzone(DeadZoneShape::Cross {
-<<<<<<< HEAD
-            rect_1_width: 0.0,
-            rect_1_height: 0.0,
-            rect_2_width: 0.0,
-            rect_2_height: 0.0,
+            horizontal_width: 0.0,
+            vertical_width: 0.0,
         }),
         AxislikeTestAction::XY,
     )]));
 
-    // Test any input, even (0, 0), will count as input
+    // Test that an input of zero will be `None` even with no deadzone.
     app.send_input(DualAxis::from_value(
         GamepadAxisType::LeftStickX,
         GamepadAxisType::LeftStickY,
@@ -512,47 +448,8 @@
     app.update();
 
     let action_state = app.world.resource::<ActionState<AxislikeTestAction>>();
-    assert!(action_state.pressed(&AxislikeTestAction::XY));
-    assert_eq!(action_state.value(&AxislikeTestAction::XY), 0.0);
-    assert_eq!(
-        action_state.axis_pair(&AxislikeTestAction::XY).unwrap(),
-        DualAxisData::new(0.0, 0.0)
-    );
-}
-
-#[test]
-fn test_zero_volume_rect() {
-    let mut app = test_app();
-    app.insert_resource(InputMap::new([(
-        DualAxis::left_stick().with_deadzone(DeadZoneShape::Rect {
-            width: 0.0,
-            height: 0.0,
-=======
-            horizontal_width: 0.0,
-            vertical_width: 0.0,
->>>>>>> 4057a602
-        }),
-        AxislikeTestAction::XY,
-    )]));
-
-    // Test that an input of zero will be `None` even with no deadzone.
-    app.send_input(DualAxis::from_value(
-        GamepadAxisType::LeftStickX,
-        GamepadAxisType::LeftStickY,
-        0.0,
-        0.0,
-    ));
-
-    app.update();
-
-    let action_state = app.world.resource::<ActionState<AxislikeTestAction>>();
-<<<<<<< HEAD
-    assert!(action_state.pressed(&AxislikeTestAction::XY));
-    assert_eq!(action_state.value(&AxislikeTestAction::XY), 0.0);
-=======
     assert!(action_state.released(AxislikeTestAction::XY));
     assert_eq!(action_state.value(AxislikeTestAction::XY), 0.0);
->>>>>>> 4057a602
     assert_eq!(
         action_state.axis_pair(&AxislikeTestAction::XY).unwrap(),
         DualAxisData::new(0.0, 0.0)
@@ -581,13 +478,8 @@
     app.update();
 
     let action_state = app.world.resource::<ActionState<AxislikeTestAction>>();
-<<<<<<< HEAD
-    assert!(action_state.pressed(&AxislikeTestAction::XY));
-    assert_eq!(action_state.value(&AxislikeTestAction::XY), 0.0);
-=======
     assert!(action_state.released(AxislikeTestAction::XY));
     assert_eq!(action_state.value(AxislikeTestAction::XY), 0.0);
->>>>>>> 4057a602
     assert_eq!(
         action_state.axis_pair(&AxislikeTestAction::XY).unwrap(),
         DualAxisData::new(0.0, 0.0)
