<<<<<<< HEAD
//! [`ActionDiff`] event streams are minimalistic representations
//! of the action state, intended for serialization and networking
//! While they are less convenient to work with than the complete [`ActionState`],
//! they are much smaller, and can be created from and reconstructed into [`ActionState`]
//!
//! Note that [`ActionState`] can also be serialized and sent directly.
//! This approach will be less bandwidth efficient, but involve less complexity and CPU work.

use bevy::ecs::event::{Events, ManualEventReader};
use bevy::input::InputPlugin;
use bevy::prelude::*;
use leafwing_input_manager::action_state::ActionDiff;
use leafwing_input_manager::prelude::*;
use leafwing_input_manager::systems::{generate_action_diffs, process_action_diffs};

use std::fmt::Debug;

#[derive(Actionlike, Clone, Copy, PartialEq, Eq, Hash, Debug, Reflect)]
enum FpsAction {
    MoveLeft,
    MoveRight,
    Jump,
    Shoot,
}

/// This identifier uniquely identifies entities across the network
#[derive(Component, Clone, PartialEq, Eq, Hash, Debug)]
struct StableId(u64);

fn main() {
    // In a real use case, these apps would be running on separate devices.
    let mut client_app = App::new();

    client_app
        .add_plugins(MinimalPlugins)
        .add_plugins(InputPlugin)
        .add_plugins(InputManagerPlugin::<FpsAction>::default())
        // Creates an event stream of `ActionDiffs` to send to the server
        .add_systems(PostUpdate, generate_action_diffs::<FpsAction, StableId>)
        .add_event::<ActionDiff<FpsAction, StableId>>()
        .add_systems(Startup, spawn_player);

    let mut server_app = App::new();
    server_app
        .add_plugins(MinimalPlugins)
        .add_plugins(InputManagerPlugin::<FpsAction>::server())
        .add_event::<ActionDiff<FpsAction, StableId>>()
        // Reads in the event stream of `ActionDiffs` to update the `ActionState`
        .add_systems(PreUpdate, process_action_diffs::<FpsAction, StableId>)
        // Typically, the rest of this information would synchronized as well
        .add_systems(Startup, spawn_player);

    // Starting up the game
    client_app.update();

    // Sending inputs to the client
    client_app.send_input(KeyCode::Space);
    client_app.send_input(MouseButton::Left);

    // These are converted into actions when the client_app's `Schedule` runs
    client_app.update();

    let mut player_state_query = client_app.world.query::<&ActionState<FpsAction>>();
    let player_state = player_state_query.iter(&client_app.world).next().unwrap();
    assert!(player_state.pressed(&FpsAction::Jump));
    assert!(player_state.pressed(&FpsAction::Shoot));

    // These events are transferred to the server
    let event_reader =
        send_events::<ActionDiff<FpsAction, StableId>>(&client_app, &mut server_app, None);

    // The server processes the event stream
    server_app.update();

    // And the actions are pressed on the server!
    let mut player_state_query = server_app.world.query::<&ActionState<FpsAction>>();
    let player_state = player_state_query.iter(&server_app.world).next().unwrap();
    assert!(player_state.pressed(&FpsAction::Jump));
    assert!(player_state.pressed(&FpsAction::Shoot));

    // If we wait a tick, the buttons will be released
    client_app.reset_inputs();
    client_app.update();
    let mut player_state_query = client_app.world.query::<&ActionState<FpsAction>>();
    let player_state = player_state_query.iter(&client_app.world).next().unwrap();
    assert!(player_state.released(&FpsAction::Jump));
    assert!(player_state.released(&FpsAction::Shoot));

    // Sending over the new `ActionDiff` event stream,
    // we can see that the actions are now released on the server too
    let _event_reader = send_events::<ActionDiff<FpsAction, StableId>>(
        &client_app,
        &mut server_app,
        Some(event_reader),
    );

    server_app.update();

    let mut player_state_query = server_app.world.query::<&ActionState<FpsAction>>();
    let player_state = player_state_query.iter(&server_app.world).next().unwrap();
    assert!(player_state.released(&FpsAction::Jump));
    assert!(player_state.released(&FpsAction::Shoot));
}

#[derive(Component)]
struct Player;

fn spawn_player(mut commands: Commands) {
    use FpsAction::*;
    use KeyCode::*;

    commands
        .spawn(InputManagerBundle {
            input_map: InputMap::new([(W, MoveLeft), (D, MoveRight), (Space, Jump)])
                .insert(MouseButton::Left, Shoot)
                .build(),
            ..default()
        })
        // This identifier must match on both the client and server
        // and be unique between players
        .insert(StableId(76))
        .insert(Player);
}

/// A simple mock network interface that copies a set of events from the client to the server
///
/// The events are sent directly;
/// in real applications they would be serialized to a networking protocol instead.
///
/// The [`ManualEventReader`] returned must be reused in order to avoid double-sending events
#[must_use]
fn send_events<A: Send + Sync + 'static + Debug + Clone + Event>(
    client_app: &App,
    server_app: &mut App,
    reader: Option<ManualEventReader<A>>,
) -> ManualEventReader<A> {
    let client_events: &Events<A> = client_app.world.resource();
    let mut server_events: Mut<Events<A>> = server_app.world.resource_mut();

    // Get an event reader, one way or another
    let mut reader = reader.unwrap_or_else(|| client_events.get_reader());

    // Push the clients' events to the server
    for client_event in reader.read(client_events) {
        dbg!(client_event.clone());
        server_events.send(client_event.clone());
    }

    // Return the event reader for reuse
    reader
}
=======
//! [`ActionDiff`] event streams are minimalistic representations
//! of the action state, intended for serialization and networking
//! While they are less convenient to work with than the complete [`ActionState`],
//! they are much smaller, and can be created from and reconstructed into [`ActionState`]
//!
//! Note that [`ActionState`] can also be serialized and sent directly.
//! This approach will be less bandwidth efficient, but involve less complexity and CPU work.

use bevy::ecs::event::{Events, ManualEventReader};
use bevy::input::InputPlugin;
use bevy::prelude::*;
use leafwing_input_manager::action_state::ActionDiffEvent;
use leafwing_input_manager::prelude::*;
use leafwing_input_manager::systems::generate_action_diffs;

use std::fmt::Debug;

#[derive(Actionlike, Clone, Copy, PartialEq, Eq, Hash, Debug, Reflect)]
enum FpsAction {
    MoveLeft,
    MoveRight,
    Jump,
    Shoot,
}

/// This identifier uniquely identifies entities across the network
#[derive(Component, Clone, PartialEq, Eq, Hash, Debug)]
struct StableId(u64);

/// Processes an [`Events`] stream of [`ActionDiff`] to update an [`ActionState`]
///
/// In a real scenario, you would have to map the entities between the server and client world.
/// In this case, we will just use the fact that there is only a single entity.
fn process_action_diffs<A: Actionlike>(
    mut action_state_query: Query<&mut ActionState<A>>,
    mut action_diff_events: EventReader<ActionDiffEvent<A>>,
) {
    for action_diff_event in action_diff_events.read() {
        if action_diff_event.owner.is_some() {
            let mut action_state = action_state_query.get_single_mut().unwrap();
            action_diff_event
                .action_diffs
                .iter()
                .for_each(|diff| action_state.apply_diff(diff));
        }
    }
}

fn main() {
    // In a real use case, these apps would be running on separate devices.
    let mut client_app = App::new();

    client_app
        .add_plugins(MinimalPlugins)
        .add_plugins(InputPlugin)
        .add_plugins(InputManagerPlugin::<FpsAction>::default())
        // Creates an event stream of `ActionDiffs` to send to the server
        .add_systems(PostUpdate, generate_action_diffs::<FpsAction>)
        .add_event::<ActionDiffEvent<FpsAction>>()
        .add_systems(Startup, spawn_player);

    let mut server_app = App::new();
    server_app
        .add_plugins(MinimalPlugins)
        .add_plugins(InputManagerPlugin::<FpsAction>::server())
        .add_event::<ActionDiffEvent<FpsAction>>()
        // Reads in the event stream of `ActionDiffs` to update the `ActionState`
        .add_systems(PreUpdate, process_action_diffs::<FpsAction>)
        // Typically, the rest of this information would synchronized as well
        .add_systems(Startup, spawn_player);

    // Starting up the game
    client_app.update();

    // Sending inputs to the client
    client_app.send_input(KeyCode::Space);
    client_app.send_input(MouseButton::Left);

    // These are converted into actions when the client_app's `Schedule` runs
    client_app.update();

    let mut player_state_query = client_app.world.query::<&ActionState<FpsAction>>();
    let player_state = player_state_query.iter(&client_app.world).next().unwrap();
    assert!(player_state.pressed(FpsAction::Jump));
    assert!(player_state.pressed(FpsAction::Shoot));

    // These events are transferred to the server
    let event_reader =
        send_events::<ActionDiffEvent<FpsAction>>(&client_app, &mut server_app, None);

    // The server processes the event stream
    server_app.update();

    // And the actions are pressed on the server!
    let mut player_state_query = server_app.world.query::<&ActionState<FpsAction>>();
    let player_state = player_state_query.iter(&server_app.world).next().unwrap();
    assert!(player_state.pressed(FpsAction::Jump));
    assert!(player_state.pressed(FpsAction::Shoot));

    // If we wait a tick, the buttons will be released
    client_app.reset_inputs();
    client_app.update();
    let mut player_state_query = client_app.world.query::<&ActionState<FpsAction>>();
    let player_state = player_state_query.iter(&client_app.world).next().unwrap();
    assert!(player_state.released(FpsAction::Jump));
    assert!(player_state.released(FpsAction::Shoot));

    // Sending over the new `ActionDiff` event stream,
    // we can see that the actions are now released on the server too
    let _event_reader =
        send_events::<ActionDiffEvent<FpsAction>>(&client_app, &mut server_app, Some(event_reader));

    server_app.update();

    let mut player_state_query = server_app.world.query::<&ActionState<FpsAction>>();
    let player_state = player_state_query.iter(&server_app.world).next().unwrap();
    assert!(player_state.released(FpsAction::Jump));
    assert!(player_state.released(FpsAction::Shoot));
}

#[derive(Component)]
struct Player;

fn spawn_player(mut commands: Commands) {
    use FpsAction::*;
    use KeyCode::*;

    commands
        .spawn(InputManagerBundle {
            input_map: InputMap::new([(W, MoveLeft), (D, MoveRight), (Space, Jump)])
                .insert(MouseButton::Left, Shoot)
                .build(),
            ..default()
        })
        .insert(Player);
}

/// A simple mock network interface that copies a set of events from the client to the server
///
/// The events are sent directly;
/// in real applications they would be serialized to a networking protocol instead.
///
/// The [`ManualEventReader`] returned must be reused in order to avoid double-sending events
#[must_use]
fn send_events<A: Send + Sync + 'static + Debug + Clone + Event>(
    client_app: &App,
    server_app: &mut App,
    reader: Option<ManualEventReader<A>>,
) -> ManualEventReader<A> {
    let client_events: &Events<A> = client_app.world.resource();
    let mut server_events: Mut<Events<A>> = server_app.world.resource_mut();

    // Get an event reader, one way or another
    let mut reader = reader.unwrap_or_else(|| client_events.get_reader());

    // Push the clients' events to the server
    for client_event in reader.read(client_events) {
        dbg!(client_event.clone());
        server_events.send(client_event.clone());
    }

    // Return the event reader for reuse
    reader
}
>>>>>>> 4057a602
<|MERGE_RESOLUTION|>--- conflicted
+++ resolved
@@ -1,318 +1,164 @@
-<<<<<<< HEAD
-//! [`ActionDiff`] event streams are minimalistic representations
-//! of the action state, intended for serialization and networking
-//! While they are less convenient to work with than the complete [`ActionState`],
-//! they are much smaller, and can be created from and reconstructed into [`ActionState`]
-//!
-//! Note that [`ActionState`] can also be serialized and sent directly.
-//! This approach will be less bandwidth efficient, but involve less complexity and CPU work.
-
-use bevy::ecs::event::{Events, ManualEventReader};
-use bevy::input::InputPlugin;
-use bevy::prelude::*;
-use leafwing_input_manager::action_state::ActionDiff;
-use leafwing_input_manager::prelude::*;
-use leafwing_input_manager::systems::{generate_action_diffs, process_action_diffs};
-
-use std::fmt::Debug;
-
-#[derive(Actionlike, Clone, Copy, PartialEq, Eq, Hash, Debug, Reflect)]
-enum FpsAction {
-    MoveLeft,
-    MoveRight,
-    Jump,
-    Shoot,
-}
-
-/// This identifier uniquely identifies entities across the network
-#[derive(Component, Clone, PartialEq, Eq, Hash, Debug)]
-struct StableId(u64);
-
-fn main() {
-    // In a real use case, these apps would be running on separate devices.
-    let mut client_app = App::new();
-
-    client_app
-        .add_plugins(MinimalPlugins)
-        .add_plugins(InputPlugin)
-        .add_plugins(InputManagerPlugin::<FpsAction>::default())
-        // Creates an event stream of `ActionDiffs` to send to the server
-        .add_systems(PostUpdate, generate_action_diffs::<FpsAction, StableId>)
-        .add_event::<ActionDiff<FpsAction, StableId>>()
-        .add_systems(Startup, spawn_player);
-
-    let mut server_app = App::new();
-    server_app
-        .add_plugins(MinimalPlugins)
-        .add_plugins(InputManagerPlugin::<FpsAction>::server())
-        .add_event::<ActionDiff<FpsAction, StableId>>()
-        // Reads in the event stream of `ActionDiffs` to update the `ActionState`
-        .add_systems(PreUpdate, process_action_diffs::<FpsAction, StableId>)
-        // Typically, the rest of this information would synchronized as well
-        .add_systems(Startup, spawn_player);
-
-    // Starting up the game
-    client_app.update();
-
-    // Sending inputs to the client
-    client_app.send_input(KeyCode::Space);
-    client_app.send_input(MouseButton::Left);
-
-    // These are converted into actions when the client_app's `Schedule` runs
-    client_app.update();
-
-    let mut player_state_query = client_app.world.query::<&ActionState<FpsAction>>();
-    let player_state = player_state_query.iter(&client_app.world).next().unwrap();
-    assert!(player_state.pressed(&FpsAction::Jump));
-    assert!(player_state.pressed(&FpsAction::Shoot));
-
-    // These events are transferred to the server
-    let event_reader =
-        send_events::<ActionDiff<FpsAction, StableId>>(&client_app, &mut server_app, None);
-
-    // The server processes the event stream
-    server_app.update();
-
-    // And the actions are pressed on the server!
-    let mut player_state_query = server_app.world.query::<&ActionState<FpsAction>>();
-    let player_state = player_state_query.iter(&server_app.world).next().unwrap();
-    assert!(player_state.pressed(&FpsAction::Jump));
-    assert!(player_state.pressed(&FpsAction::Shoot));
-
-    // If we wait a tick, the buttons will be released
-    client_app.reset_inputs();
-    client_app.update();
-    let mut player_state_query = client_app.world.query::<&ActionState<FpsAction>>();
-    let player_state = player_state_query.iter(&client_app.world).next().unwrap();
-    assert!(player_state.released(&FpsAction::Jump));
-    assert!(player_state.released(&FpsAction::Shoot));
-
-    // Sending over the new `ActionDiff` event stream,
-    // we can see that the actions are now released on the server too
-    let _event_reader = send_events::<ActionDiff<FpsAction, StableId>>(
-        &client_app,
-        &mut server_app,
-        Some(event_reader),
-    );
-
-    server_app.update();
-
-    let mut player_state_query = server_app.world.query::<&ActionState<FpsAction>>();
-    let player_state = player_state_query.iter(&server_app.world).next().unwrap();
-    assert!(player_state.released(&FpsAction::Jump));
-    assert!(player_state.released(&FpsAction::Shoot));
-}
-
-#[derive(Component)]
-struct Player;
-
-fn spawn_player(mut commands: Commands) {
-    use FpsAction::*;
-    use KeyCode::*;
-
-    commands
-        .spawn(InputManagerBundle {
-            input_map: InputMap::new([(W, MoveLeft), (D, MoveRight), (Space, Jump)])
-                .insert(MouseButton::Left, Shoot)
-                .build(),
-            ..default()
-        })
-        // This identifier must match on both the client and server
-        // and be unique between players
-        .insert(StableId(76))
-        .insert(Player);
-}
-
-/// A simple mock network interface that copies a set of events from the client to the server
-///
-/// The events are sent directly;
-/// in real applications they would be serialized to a networking protocol instead.
-///
-/// The [`ManualEventReader`] returned must be reused in order to avoid double-sending events
-#[must_use]
-fn send_events<A: Send + Sync + 'static + Debug + Clone + Event>(
-    client_app: &App,
-    server_app: &mut App,
-    reader: Option<ManualEventReader<A>>,
-) -> ManualEventReader<A> {
-    let client_events: &Events<A> = client_app.world.resource();
-    let mut server_events: Mut<Events<A>> = server_app.world.resource_mut();
-
-    // Get an event reader, one way or another
-    let mut reader = reader.unwrap_or_else(|| client_events.get_reader());
-
-    // Push the clients' events to the server
-    for client_event in reader.read(client_events) {
-        dbg!(client_event.clone());
-        server_events.send(client_event.clone());
-    }
-
-    // Return the event reader for reuse
-    reader
-}
-=======
-//! [`ActionDiff`] event streams are minimalistic representations
-//! of the action state, intended for serialization and networking
-//! While they are less convenient to work with than the complete [`ActionState`],
-//! they are much smaller, and can be created from and reconstructed into [`ActionState`]
-//!
-//! Note that [`ActionState`] can also be serialized and sent directly.
-//! This approach will be less bandwidth efficient, but involve less complexity and CPU work.
-
-use bevy::ecs::event::{Events, ManualEventReader};
-use bevy::input::InputPlugin;
-use bevy::prelude::*;
-use leafwing_input_manager::action_state::ActionDiffEvent;
-use leafwing_input_manager::prelude::*;
-use leafwing_input_manager::systems::generate_action_diffs;
-
-use std::fmt::Debug;
-
-#[derive(Actionlike, Clone, Copy, PartialEq, Eq, Hash, Debug, Reflect)]
-enum FpsAction {
-    MoveLeft,
-    MoveRight,
-    Jump,
-    Shoot,
-}
-
-/// This identifier uniquely identifies entities across the network
-#[derive(Component, Clone, PartialEq, Eq, Hash, Debug)]
-struct StableId(u64);
-
-/// Processes an [`Events`] stream of [`ActionDiff`] to update an [`ActionState`]
-///
-/// In a real scenario, you would have to map the entities between the server and client world.
-/// In this case, we will just use the fact that there is only a single entity.
-fn process_action_diffs<A: Actionlike>(
-    mut action_state_query: Query<&mut ActionState<A>>,
-    mut action_diff_events: EventReader<ActionDiffEvent<A>>,
-) {
-    for action_diff_event in action_diff_events.read() {
-        if action_diff_event.owner.is_some() {
-            let mut action_state = action_state_query.get_single_mut().unwrap();
-            action_diff_event
-                .action_diffs
-                .iter()
-                .for_each(|diff| action_state.apply_diff(diff));
-        }
-    }
-}
-
-fn main() {
-    // In a real use case, these apps would be running on separate devices.
-    let mut client_app = App::new();
-
-    client_app
-        .add_plugins(MinimalPlugins)
-        .add_plugins(InputPlugin)
-        .add_plugins(InputManagerPlugin::<FpsAction>::default())
-        // Creates an event stream of `ActionDiffs` to send to the server
-        .add_systems(PostUpdate, generate_action_diffs::<FpsAction>)
-        .add_event::<ActionDiffEvent<FpsAction>>()
-        .add_systems(Startup, spawn_player);
-
-    let mut server_app = App::new();
-    server_app
-        .add_plugins(MinimalPlugins)
-        .add_plugins(InputManagerPlugin::<FpsAction>::server())
-        .add_event::<ActionDiffEvent<FpsAction>>()
-        // Reads in the event stream of `ActionDiffs` to update the `ActionState`
-        .add_systems(PreUpdate, process_action_diffs::<FpsAction>)
-        // Typically, the rest of this information would synchronized as well
-        .add_systems(Startup, spawn_player);
-
-    // Starting up the game
-    client_app.update();
-
-    // Sending inputs to the client
-    client_app.send_input(KeyCode::Space);
-    client_app.send_input(MouseButton::Left);
-
-    // These are converted into actions when the client_app's `Schedule` runs
-    client_app.update();
-
-    let mut player_state_query = client_app.world.query::<&ActionState<FpsAction>>();
-    let player_state = player_state_query.iter(&client_app.world).next().unwrap();
-    assert!(player_state.pressed(FpsAction::Jump));
-    assert!(player_state.pressed(FpsAction::Shoot));
-
-    // These events are transferred to the server
-    let event_reader =
-        send_events::<ActionDiffEvent<FpsAction>>(&client_app, &mut server_app, None);
-
-    // The server processes the event stream
-    server_app.update();
-
-    // And the actions are pressed on the server!
-    let mut player_state_query = server_app.world.query::<&ActionState<FpsAction>>();
-    let player_state = player_state_query.iter(&server_app.world).next().unwrap();
-    assert!(player_state.pressed(FpsAction::Jump));
-    assert!(player_state.pressed(FpsAction::Shoot));
-
-    // If we wait a tick, the buttons will be released
-    client_app.reset_inputs();
-    client_app.update();
-    let mut player_state_query = client_app.world.query::<&ActionState<FpsAction>>();
-    let player_state = player_state_query.iter(&client_app.world).next().unwrap();
-    assert!(player_state.released(FpsAction::Jump));
-    assert!(player_state.released(FpsAction::Shoot));
-
-    // Sending over the new `ActionDiff` event stream,
-    // we can see that the actions are now released on the server too
-    let _event_reader =
-        send_events::<ActionDiffEvent<FpsAction>>(&client_app, &mut server_app, Some(event_reader));
-
-    server_app.update();
-
-    let mut player_state_query = server_app.world.query::<&ActionState<FpsAction>>();
-    let player_state = player_state_query.iter(&server_app.world).next().unwrap();
-    assert!(player_state.released(FpsAction::Jump));
-    assert!(player_state.released(FpsAction::Shoot));
-}
-
-#[derive(Component)]
-struct Player;
-
-fn spawn_player(mut commands: Commands) {
-    use FpsAction::*;
-    use KeyCode::*;
-
-    commands
-        .spawn(InputManagerBundle {
-            input_map: InputMap::new([(W, MoveLeft), (D, MoveRight), (Space, Jump)])
-                .insert(MouseButton::Left, Shoot)
-                .build(),
-            ..default()
-        })
-        .insert(Player);
-}
-
-/// A simple mock network interface that copies a set of events from the client to the server
-///
-/// The events are sent directly;
-/// in real applications they would be serialized to a networking protocol instead.
-///
-/// The [`ManualEventReader`] returned must be reused in order to avoid double-sending events
-#[must_use]
-fn send_events<A: Send + Sync + 'static + Debug + Clone + Event>(
-    client_app: &App,
-    server_app: &mut App,
-    reader: Option<ManualEventReader<A>>,
-) -> ManualEventReader<A> {
-    let client_events: &Events<A> = client_app.world.resource();
-    let mut server_events: Mut<Events<A>> = server_app.world.resource_mut();
-
-    // Get an event reader, one way or another
-    let mut reader = reader.unwrap_or_else(|| client_events.get_reader());
-
-    // Push the clients' events to the server
-    for client_event in reader.read(client_events) {
-        dbg!(client_event.clone());
-        server_events.send(client_event.clone());
-    }
-
-    // Return the event reader for reuse
-    reader
-}
->>>>>>> 4057a602
+//! [`ActionDiff`] event streams are minimalistic representations
+//! of the action state, intended for serialization and networking
+//! While they are less convenient to work with than the complete [`ActionState`],
+//! they are much smaller, and can be created from and reconstructed into [`ActionState`]
+//!
+//! Note that [`ActionState`] can also be serialized and sent directly.
+//! This approach will be less bandwidth efficient, but involve less complexity and CPU work.
+
+use bevy::ecs::event::{Events, ManualEventReader};
+use bevy::input::InputPlugin;
+use bevy::prelude::*;
+use leafwing_input_manager::action_state::ActionDiffEvent;
+use leafwing_input_manager::prelude::*;
+use leafwing_input_manager::systems::generate_action_diffs;
+
+use std::fmt::Debug;
+
+#[derive(Actionlike, Clone, Copy, PartialEq, Eq, Hash, Debug, Reflect)]
+enum FpsAction {
+    MoveLeft,
+    MoveRight,
+    Jump,
+    Shoot,
+}
+
+/// This identifier uniquely identifies entities across the network
+#[derive(Component, Clone, PartialEq, Eq, Hash, Debug)]
+struct StableId(u64);
+
+/// Processes an [`Events`] stream of [`ActionDiff`] to update an [`ActionState`]
+///
+/// In a real scenario, you would have to map the entities between the server and client world.
+/// In this case, we will just use the fact that there is only a single entity.
+fn process_action_diffs<A: Actionlike>(
+    mut action_state_query: Query<&mut ActionState<A>>,
+    mut action_diff_events: EventReader<ActionDiffEvent<A>>,
+) {
+    for action_diff_event in action_diff_events.read() {
+        if action_diff_event.owner.is_some() {
+            let mut action_state = action_state_query.get_single_mut().unwrap();
+            action_diff_event
+                .action_diffs
+                .iter()
+                .for_each(|diff| action_state.apply_diff(diff));
+        }
+    }
+}
+
+fn main() {
+    // In a real use case, these apps would be running on separate devices.
+    let mut client_app = App::new();
+
+    client_app
+        .add_plugins(MinimalPlugins)
+        .add_plugins(InputPlugin)
+        .add_plugins(InputManagerPlugin::<FpsAction>::default())
+        // Creates an event stream of `ActionDiffs` to send to the server
+        .add_systems(PostUpdate, generate_action_diffs::<FpsAction>)
+        .add_event::<ActionDiffEvent<FpsAction>>()
+        .add_systems(Startup, spawn_player);
+
+    let mut server_app = App::new();
+    server_app
+        .add_plugins(MinimalPlugins)
+        .add_plugins(InputManagerPlugin::<FpsAction>::server())
+        .add_event::<ActionDiffEvent<FpsAction>>()
+        // Reads in the event stream of `ActionDiffs` to update the `ActionState`
+        .add_systems(PreUpdate, process_action_diffs::<FpsAction>)
+        // Typically, the rest of this information would synchronized as well
+        .add_systems(Startup, spawn_player);
+
+    // Starting up the game
+    client_app.update();
+
+    // Sending inputs to the client
+    client_app.send_input(KeyCode::Space);
+    client_app.send_input(MouseButton::Left);
+
+    // These are converted into actions when the client_app's `Schedule` runs
+    client_app.update();
+
+    let mut player_state_query = client_app.world.query::<&ActionState<FpsAction>>();
+    let player_state = player_state_query.iter(&client_app.world).next().unwrap();
+    assert!(player_state.pressed(&FpsAction::Jump));
+    assert!(player_state.pressed(&FpsAction::Shoot));
+
+    // These events are transferred to the server
+    let event_reader =
+        send_events::<ActionDiffEvent<FpsAction>>(&client_app, &mut server_app, None);
+
+    // The server processes the event stream
+    server_app.update();
+
+    // And the actions are pressed on the server!
+    let mut player_state_query = server_app.world.query::<&ActionState<FpsAction>>();
+    let player_state = player_state_query.iter(&server_app.world).next().unwrap();
+    assert!(player_state.pressed(&FpsAction::Jump));
+    assert!(player_state.pressed(&FpsAction::Shoot));
+
+    // If we wait a tick, the buttons will be released
+    client_app.reset_inputs();
+    client_app.update();
+    let mut player_state_query = client_app.world.query::<&ActionState<FpsAction>>();
+    let player_state = player_state_query.iter(&client_app.world).next().unwrap();
+    assert!(player_state.released(&FpsAction::Jump));
+    assert!(player_state.released(&FpsAction::Shoot));
+
+    // Sending over the new `ActionDiff` event stream,
+    // we can see that the actions are now released on the server too
+    let _event_reader =
+        send_events::<ActionDiffEvent<FpsAction>>(&client_app, &mut server_app, Some(event_reader));
+
+    server_app.update();
+
+    let mut player_state_query = server_app.world.query::<&ActionState<FpsAction>>();
+    let player_state = player_state_query.iter(&server_app.world).next().unwrap();
+    assert!(player_state.released(&FpsAction::Jump));
+    assert!(player_state.released(&FpsAction::Shoot));
+}
+
+#[derive(Component)]
+struct Player;
+
+fn spawn_player(mut commands: Commands) {
+    use FpsAction::*;
+    use KeyCode::*;
+
+    commands
+        .spawn(InputManagerBundle {
+            input_map: InputMap::new([(W, MoveLeft), (D, MoveRight), (Space, Jump)])
+                .insert(MouseButton::Left, Shoot)
+                .build(),
+            ..default()
+        })
+        .insert(Player);
+}
+
+/// A simple mock network interface that copies a set of events from the client to the server
+///
+/// The events are sent directly;
+/// in real applications they would be serialized to a networking protocol instead.
+///
+/// The [`ManualEventReader`] returned must be reused in order to avoid double-sending events
+#[must_use]
+fn send_events<A: Send + Sync + 'static + Debug + Clone + Event>(
+    client_app: &App,
+    server_app: &mut App,
+    reader: Option<ManualEventReader<A>>,
+) -> ManualEventReader<A> {
+    let client_events: &Events<A> = client_app.world.resource();
+    let mut server_events: Mut<Events<A>> = server_app.world.resource_mut();
+
+    // Get an event reader, one way or another
+    let mut reader = reader.unwrap_or_else(|| client_events.get_reader());
+
+    // Push the clients' events to the server
+    for client_event in reader.read(client_events) {
+        dbg!(client_event.clone());
+        server_events.send(client_event.clone());
+    }
+
+    // Return the event reader for reuse
+    reader
+}