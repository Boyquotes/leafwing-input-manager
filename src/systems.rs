--- conflicted
+++ resolved
@@ -306,12 +306,8 @@
                     id: event_id,
                 } => {
                     if event_id == id {
-<<<<<<< HEAD
-                        action_state.press(action);
-=======
                         action_state.press(action.clone());
                         action_state.action_data_mut(action.clone()).value = 1.;
->>>>>>> 9d60abb7
                         continue;
                     }
                 }
@@ -320,9 +316,6 @@
                     id: event_id,
                 } => {
                     if event_id == id {
-<<<<<<< HEAD
-                        action_state.release(action);
-=======
                         action_state.release(action.clone());
                         let action_data = action_state.action_data_mut(action.clone());
                         action_data.value = 0.;
@@ -351,7 +344,6 @@
                         let action_data = action_state.action_data_mut(action.clone());
                         action_data.axis_pair = Some(DualAxisData::from_xy(*axis_pair));
                         action_data.value = axis_pair.length();
->>>>>>> 9d60abb7
                         continue;
                     }
                 }
