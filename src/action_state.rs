--- conflicted
+++ resolved
@@ -293,10 +293,6 @@
 
         if self.pressed(action) {
             self.action_data[index].timing.flip();
-<<<<<<< HEAD
-=======
-            self.action_data[index].reasons_pressed = Vec::new();
->>>>>>> c6a1e973
         }
 
         self.action_data[index].state.release();
