--- conflicted
+++ resolved
@@ -422,24 +422,13 @@
 
     /// Returns a reference to the inputs mapped to `action`
     #[must_use]
-<<<<<<< HEAD
-    pub fn get(&self, action: &A) -> Option<&Vec<UserInput>> {
-        self.map.get_vec(action)
-=======
     pub fn get(&self, action: A) -> Option<&Vec<UserInput>> {
         self.map.get(&action)
->>>>>>> 9d60abb7
     }
 
     /// Returns a mutable reference to the inputs mapped to `action`
-    #[must_use]
-<<<<<<< HEAD
-    pub fn get_mut(&mut self, action: &A) -> Option<&mut Vec<UserInput>> {
-        self.map.get_vec_mut(action)
-=======
     pub fn get_mut(&mut self, action: A) -> Option<&mut Vec<UserInput>> {
         self.map.get_mut(&action)
->>>>>>> 9d60abb7
     }
 
     /// How many input bindings are registered total?
